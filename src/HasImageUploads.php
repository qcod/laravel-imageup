<?php

namespace QCod\ImageUp;

use Intervention\Image\Facades\Image;
use Illuminate\Support\Facades\Storage;
use Illuminate\Contracts\Validation\Factory;
use QCod\ImageUp\Exceptions\InvalidUploadFieldException;

trait HasImageUploads
{
    /**
     * All the images fields for model
     *
     * @var array
     */
    private $imagesFields = [];

    /**
     * All the file fields for model
     *
     * @var array
     */
<<<<<<< HEAD
    protected $filesFields = [];
=======
    private $filesFields = [];
>>>>>>> 26a6b287

    /**
     * Image crop coordinates
     *
     * @var
     */
    private $cropCoordinates;

    /**
     * Upload field name
     *
     * @var string
     */
    private $uploadFieldName;

    /**
     * Upload field options
     *
     * @var array
     */
    private $uploadFieldOptions;
<<<<<<< HEAD

    /**
     * Flag to disable auto upload
     *
     * @var bool
     */
    protected $disableAutoUpload = false;
=======
>>>>>>> 26a6b287

    /**
     * Boot up the trait
     */
    public static function bootHasImageUploads()
    {
        // hook up the events
        static::saved(function ($model) {
            // check for autoupload disabled
            if (!$model->disableAutoUpload) {
                $model->autoUpload();
            }
        });

        // delete event
        static::deleted(function ($model) {
            $model->autoDeleteImage();
        });
    }

    /**
     * Get absolute Image url for a field
     *
     * @param null $field
     * @return mixed|string
     * @throws InvalidUploadFieldException
     */
    public function imageUrl($field = null)
    {
        $this->uploadFieldName = $this->getImageFieldName($field);
        $this->uploadFieldOptions = $this->getImageFieldOptions($this->uploadFieldName);

        // get the model attribute value
        $attributeValue = $this->getOriginal($this->uploadFieldName);

        // check for placeholder defined in option
        $placeholderImage = array_get($this->uploadFieldOptions, 'placeholder');

        return (empty($attributeValue) && $placeholderImage)
            ? $placeholderImage
            : $this->getStorageDisk()->url($attributeValue);
    }

    /**
     * Get absolute file url for a field
     *
     * @param null $field
     * @return mixed|string
     * @throws InvalidUploadFieldException
     */
    public function fileUrl($field = null)
    {
        return $this->imageUrl($field);
    }

    /**
     * Get html image tag for a field if image present
     *
     * @param null $field
     * @param string $attributes
     * @return string
     */
    public function imageTag($field = null, $attributes = '')
    {
        // if no field found just return empty string
        if (!$this->hasImageField($field) || $this->hasFileField($field)) {
            return '';
        }

        try {
            return '<img src="' . $this->imageUrl($field) . '" ' . $attributes . ' />';
        } catch (\Exception $exception) {
        }
    }

    /**
     * Upload and resize image
     *
     * @param $imageFile
     * @param null $field
     * @throws InvalidUploadFieldException|\Exception
     */
    public function uploadImage($imageFile, $field = null)
    {
        $this->uploadFieldName = $this->getImageFieldName($field);
        $this->uploadFieldOptions = $this->getImageFieldOptions($this->uploadFieldName);

        // validate it
        $this->validateImage($imageFile, $this->uploadFieldName, $this->uploadFieldOptions);

        // handle upload
        $filePath = $this->hasFileField($this->uploadFieldName)
            ? $this->handleFileUpload($imageFile)
            : $this->handleImageUpload($imageFile);

        // hold old file
        $currentFile = $this->getOriginal($this->uploadFieldName);

        // update the model with field name
        $this->updateModel($filePath, $this->uploadFieldName);

        // delete old file
        if ($currentFile != $filePath) {
            $this->deleteImage($currentFile);
        }
    }

    /**
     * Upload a file
     *
     * @param $file
     * @param null $field
     * @throws InvalidUploadFieldException
     */
    public function uploadFile($file, $field = null)
    {
        $this->uploadImage($file, $field);
    }

    /**
     * Resize image based on options
     *
     * @param $imageFile
     * @param $imageFieldOptions array
     * @return \Intervention\Image\Image
     */
    public function resizeImage($imageFile, $imageFieldOptions)
    {
        $image = Image::make($imageFile);

        // check if resize needed
        if (!$this->needResizing($imageFieldOptions)) {
            return $image;
        }

        // resize it according to options
        $width = array_get($imageFieldOptions, 'width');
        $height = array_get($imageFieldOptions, 'height');
        $cropHeight = empty($height) ? $width : $height;
        $crop = $this->getCropOption($imageFieldOptions);

        // crop it if option is set to true
        if ($crop === true) {
            $image->fit($width, $cropHeight, function ($constraint) {
                $constraint->upsize();
            });

            return $image;
        }

        // crop with x,y coordinate array
        if (is_array($crop) && count($crop) == 2) {
            list($x, $y) = $crop;

            $image->crop($width, $cropHeight, $x, $y);

            return $image;
        }

        // or resize it with given width and height
        $image->resize($width, $height, function ($constraint) {
            $constraint->aspectRatio();
            $constraint->upsize();
        });

        return $image;
    }

    /**
     * Override Crop X and Y coordinates
     *
     * @param $x integer
     * @param $y integer
     * @return $this
     */
    public function cropTo($x, $y)
    {
        $this->cropCoordinates = [$x, $y];
        return $this;
    }

    /**
     * Setter for model image fields
     *
     * @param $fieldsOptions
     * @return $this
     */
    public function setImagesField($fieldsOptions)
    {
        if (isset(static::$imageFields)) {
            static::$imageFields = array_merge($this->getDefinedUploadFields(), $fieldsOptions);
        } else {
            $this->imagesFields = $fieldsOptions;
        }

        return $this;
    }

    /**
     * Setter for model file fields
     *
     * @param $fieldsOptions
     * @return $this
     */
    public function setFilesField($fieldsOptions)
    {
        if (isset(static::$fileFields)) {
            static::$fileFields = array_merge($this->getDefinedUploadFields(), $fieldsOptions);
        } else {
            $this->filesFields = $fieldsOptions;
        }

        return $this;
    }

    /**
     * Get image field options
     *
     * @param $field
     * @return array
     * @throws InvalidUploadFieldException
     */
    public function getImageFieldOptions($field = null)
    {
        // get first option if no field provided
        if (is_null($field)) {
            $imagesFields = $this->getDefinedUploadFields();

            if (!$imagesFields) {
                throw new InvalidUploadFieldException(
                    'No image fields are defined in $imageFields array on model.'
                );
            }

            $fieldKey = array_first(array_keys($imagesFields));
            $options = is_int($fieldKey) ? [] : array_first($imagesFields);

            return $options;
        }

        // check if provided filed defined
        if (!$this->hasImageField($field)) {
            throw new InvalidUploadFieldException(
                'Image field `' . $field . '` is not defined in $imageFields array on model.'
            );
        }

        return array_get($this->getDefinedUploadFields(), $field, []);
    }

    /**
     * Get all the image and file fields defined on model
     *
     * @return array
     */
    public function getDefinedUploadFields()
    {
        $fields = isset(static::$imageFields)
            ? static::$imageFields
            : $this->imagesFields;

        return array_merge($this->getDefinedFileFields(), $fields);
    }

    /**
     * Get all the file fields defined on model
     *
     * @return array
     */
    public function getDefinedFileFields()
    {
        return isset(static::$fileFields)
            ? static::$fileFields
            : $this->filesFields;
    }

    /**
     * Get the image field name
     *
     * @param null $field
     * @return mixed|null
     */
    public function getImageFieldName($field = null)
    {
        if (!is_null($field)) {
            return $field;
        }

        $imagesFields = $this->getDefinedUploadFields();
        $fieldKey = array_first(array_keys($imagesFields));

        // return first field name
        return is_int($fieldKey)
            ? $imagesFields[$fieldKey]
            : $fieldKey;
    }

    /**
     * Check if image filed is defined
     *
     * @param $field
     * @return bool
     */
    public function hasImageField($field)
    {
        return $this->hasUploadField($field, $this->getDefinedUploadFields());
    }

    /**
     * Check if file filed is defined
     *
     * @param $field
     * @return bool
     */
    public function hasFileField($field)
    {
        return $this->hasUploadField($field, $this->getDefinedFileFields());
    }

    /**
     * Check is upload field is defined
     *
     * @param $field
     * @param $definedField
     * @return bool
     */
    private function hasUploadField($field, $definedField)
    {
        // check for string key
        if (array_has($definedField, $field)) {
            return true;
        }

        // check for value
        $found = false;
        foreach ($definedField as $key => $val) {
            $found = (is_numeric($key) && $val === $field);

            if ($found) {
                break;
            }
        }

        return $found;
    }

    /**
     * Delete an Image
     *
     * @param $filePath
     */
    public function deleteImage($filePath)
    {
        return $this->deleteUploadedFile($filePath);
    }

    /**
     * Delete a file
     *
     * @param $filePath
     */
    public function deleteFile($filePath)
    {
        return $this->deleteUploadedFile($filePath);
    }

    /**
     * Delete a file from disk
     *
     * @param $filePath
     */
    private function deleteUploadedFile($filePath)
    {
        if ($this->getStorageDisk()->exists($filePath)) {
            $this->getStorageDisk()->delete($filePath);
        }
    }

    /**
     * Get image upload path
     *
     * @return string
     */
    protected function getImageUploadPath()
    {
        // check for disk option
        if ($pathInOption = array_get($this->uploadFieldOptions, 'path')) {
            return $pathInOption;
        }

        return property_exists($this, 'imagesUploadPath')
            ? trim($this->imagesUploadPath, '/')
            : trim(config('imageup.upload_directory', 'uploads'), '/');
    }

    /**
     * Get image upload disk
     *
     * @return string
     */
    protected function getImageUploadDisk()
    {
        // check for disk option
        if ($diskInOption = array_get($this->uploadFieldOptions, 'disk')) {
            return $diskInOption;
        }

        return property_exists($this, 'imagesUploadDisk')
            ? $this->imagesUploadDisk
            : config('imageup.upload_disk', 'public');
    }

    /**
     * Check if auto upload is allowed
     *
     * @return boolean
     */
    protected function canAutoUploadImages()
    {
        return property_exists($this, 'autoUploadImages')
            ? $this->autoUploadImages
            : config('imageup.auto_upload_images', false);
    }

    /**
     * Get storage disk
     *
     * @return \Illuminate\Contracts\Filesystem\Filesystem
     */
    protected function getStorageDisk()
    {
        return Storage::disk($this->getImageUploadDisk());
    }

    /**
     * Validate image file with given rules in option
     *
     * @param $file
     * @param $fieldName
     * @param $imageOptions
     */
    protected function validateImage($file, $fieldName, $imageOptions)
    {
        if ($rules = array_get($imageOptions, 'rules')) {
            $this->validationFactory()->make(
                [$fieldName => $file],
                [$fieldName => $rules]
            )->validate();
        }
    }

    /**
     * Save the image to disk
     *
     * @param $imageFile
     * @param $image
     * @return string
     * @throws \Exception
     */
    protected function saveImage($imageFile, $image)
    {
        // Trigger before save hook
        $this->triggerBeforeSaveHook($image);

        $imageQuality = array_get(
            $this->uploadFieldOptions,
            'resize_image_quality',
            config('imageup.resize_image_quality')
        );

        $imagePath = $this->getFileUploadPath($imageFile);

        $this->getStorageDisk()->put(
            $imagePath,
            (string)$image->encode(null, $imageQuality),
            'public'
        );

        // Trigger after save hook
        $this->triggerAfterSaveHook($image);

        // clean up
        $image->destroy();

        return $imagePath;
    }

    /**
     * update the model field
     *
     * @param $imagePath
     * @param $imageFieldName
     */
    protected function updateModel($imagePath, $imageFieldName)
    {
        $this->attributes[$imageFieldName] = $imagePath;

        $dispatcher = $this->getEventDispatcher();
        self::unsetEventDispatcher();
        $this->save();
        self::setEventDispatcher($dispatcher);
    }

    /**
     * Get the crop option
     *
     * @param $imageFieldOptions
     * @return array|boolean
     */
    protected function getCropOption($imageFieldOptions)
    {
        $crop = array_get($imageFieldOptions, 'crop', false);

        // check for crop override
        if (isset($this->cropCoordinates) && count($this->cropCoordinates) == 2) {
            $crop = $this->cropCoordinates;
        }

        return $crop;
    }

    /**
     * Get a validation factory instance.
     *
     * @return \Illuminate\Contracts\Validation\Factory
     */
    protected function validationFactory()
    {
        return app(Factory::class);
    }

    /**
     * Auto image upload handler
     *
     * @throws InvalidUploadFieldException
     * @throws \Exception
     */
    protected function autoUpload()
    {
        foreach ($this->getDefinedUploadFields() as $key => $val) {
            $field = is_int($key) ? $val : $key;
            $options = array_wrap($val);

            // check if global upload is allowed, then in override in option
            $autoUploadAllowed = array_get($options, 'auto_upload', $this->canAutoUploadImages());

            if (!$autoUploadAllowed) {
                continue;
            }

            // get the input file name
            $requestFileName = array_get($options, 'file_input', $field);

            // if request has the file upload it
            if (request()->hasFile($requestFileName)) {
                $this->uploadImage(
                    request()->file($requestFileName),
                    $field
                );
            }
        }
    }

    /**
     * Auto delete image handler
     */
    protected function autoDeleteImage()
    {
        if (config('imageup.auto_delete_images')) {
            foreach ($this->getDefinedUploadFields() as $field => $options) {
                $field = is_numeric($field) ? $options : $field;
                $this->deleteImage($this->getOriginal($field));
            }
        }
    }

    /**
     * Check if image need resizing from options
     *
     * @param $imageFieldOptions
     * @return bool
     */
    protected function needResizing($imageFieldOptions)
    {
        return array_has($imageFieldOptions, 'width') || array_has($imageFieldOptions, 'height');
    }

    /**
     * This will try to trigger the hook depending on the user definition.
     *
     * @param $hook
     * @param $image
     *
     * @throws \Exception
     */
    protected function triggerHook($hook, $image)
    {
        if (is_callable($hook)) {
            $hook($image);
        }

        // We assume that the user is passing the hook class name
        if (is_string($hook)) {
            $instance = app($hook);
            $instance->handle($image);
        }
    }

    /**
     * Trigger user defined before save hook.
     *
     * @param $image
     *
     * @return $this
     * @throws \Exception
     */
    protected function triggerBeforeSaveHook($image)
    {
        if (isset($this->uploadFieldOptions['before_save'])) {
            $this->triggerHook($this->uploadFieldOptions['before_save'], $image);
        }

        return $this;
    }

    /**
     * Trigger user defined after save hook.
     *
     * @param $image
     *
     * @return $this
     * @throws \Exception
     */
    protected function triggerAfterSaveHook($image)
    {
        if (isset($this->uploadFieldOptions['after_save'])) {
            $this->triggerHook($this->uploadFieldOptions['after_save'], $image);
        }

        return $this;
    }

    /**
     * Get the full path to upload file
     *
     * @param $file
     * @return string
     */
    protected function getFileUploadPath($file)
    {
        // check if path override is defined for current file
        $pathOverrideMethod = camel_case(strtolower($this->uploadFieldName) . 'UploadFilePath');

        if (method_exists($this, $pathOverrideMethod)) {
            return $this->getImageUploadPath() . '/' . $this->$pathOverrideMethod($file);
        }

        return $this->getImageUploadPath() . '/' . $file->hashName();
    }

    /**
     * Process image upload
     *
     * @param $imageFile
     * @return string
     * @throws \Exception
     */
    protected function handleImageUpload($imageFile)
    {
        // resize the image with given option
        $image = $this->resizeImage($imageFile, $this->uploadFieldOptions);

        // save the uploaded file on disk
        return $this->saveImage($imageFile, $image);
    }

    /**
     * Process file upload
     *
     * @param $file
     * @return string
     * @throws \Exception
     */
    public function handleFileUpload($file)
    {
        // Trigger before save hook
        $this->triggerBeforeSaveHook($file);

        $filePath = $this->getFileUploadPath($file);

        $this->getStorageDisk()->put($filePath, file_get_contents($file), 'public');

        // Trigger after save hook
        $this->triggerAfterSaveHook($file);

        return $filePath;
    }
<<<<<<< HEAD

    /**
     * Disable auto upload
     *
     * @return $this
     */
    public function disableAutoUpload()
    {
        $this->disableAutoUpload = true;
        return $this;
    }

    /**
     * Enable auto upload
     *
     * @return $this
     */
    public function enableAutoUpload()
    {
        $this->disableAutoUpload = false;
        return $this;
    }
=======
>>>>>>> 26a6b287
}<|MERGE_RESOLUTION|>--- conflicted
+++ resolved
@@ -21,11 +21,7 @@
      *
      * @var array
      */
-<<<<<<< HEAD
-    protected $filesFields = [];
-=======
     private $filesFields = [];
->>>>>>> 26a6b287
 
     /**
      * Image crop coordinates
@@ -46,8 +42,8 @@
      *
      * @var array
      */
+
     private $uploadFieldOptions;
-<<<<<<< HEAD
 
     /**
      * Flag to disable auto upload
@@ -55,8 +51,6 @@
      * @var bool
      */
     protected $disableAutoUpload = false;
-=======
->>>>>>> 26a6b287
 
     /**
      * Boot up the trait
@@ -87,7 +81,7 @@
     public function imageUrl($field = null)
     {
         $this->uploadFieldName = $this->getImageFieldName($field);
-        $this->uploadFieldOptions = $this->getImageFieldOptions($this->uploadFieldName);
+        $this->uploadFieldOptions = $this->getUploadFieldOptions($this->uploadFieldName);
 
         // get the model attribute value
         $attributeValue = $this->getOriginal($this->uploadFieldName);
@@ -142,7 +136,7 @@
     public function uploadImage($imageFile, $field = null)
     {
         $this->uploadFieldName = $this->getImageFieldName($field);
-        $this->uploadFieldOptions = $this->getImageFieldOptions($this->uploadFieldName);
+        $this->uploadFieldOptions = $this->getUploadFieldOptions($this->uploadFieldName);
 
         // validate it
         $this->validateImage($imageFile, $this->uploadFieldName, $this->uploadFieldOptions);
@@ -273,13 +267,13 @@
     }
 
     /**
-     * Get image field options
+     * Get upload field options
      *
      * @param $field
      * @return array
      * @throws InvalidUploadFieldException
      */
-    public function getImageFieldOptions($field = null)
+    public function getUploadFieldOptions($field = null)
     {
         // get first option if no field provided
         if (is_null($field)) {
@@ -287,7 +281,7 @@
 
             if (!$imagesFields) {
                 throw new InvalidUploadFieldException(
-                    'No image fields are defined in $imageFields array on model.'
+                    'No upload fields are defined in $imageFields/$fileFields array on model.'
                 );
             }
 
@@ -300,7 +294,7 @@
         // check if provided filed defined
         if (!$this->hasImageField($field)) {
             throw new InvalidUploadFieldException(
-                'Image field `' . $field . '` is not defined in $imageFields array on model.'
+                'Image/File field `' . $field . '` is not defined in $imageFields/$fileFields array on model.'
             );
         }
 
@@ -754,7 +748,6 @@
 
         return $filePath;
     }
-<<<<<<< HEAD
 
     /**
      * Disable auto upload
@@ -777,6 +770,4 @@
         $this->disableAutoUpload = false;
         return $this;
     }
-=======
->>>>>>> 26a6b287
 }